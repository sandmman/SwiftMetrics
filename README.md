--- conflicted
+++ resolved
@@ -1,219 +1,216 @@
-# Swift Application Metrics
-Swift Application Metrics monitoring and profiling agent
+# Swift Application Metrics
+Swift Application Metrics monitoring and profiling agent
+
+Swift Application Metrics instruments the Swift runtime for performance monitoring, providing the monitoring data via an API. 
+Additionally the data can be visualized in an Eclipse IDE using the [IBM Monitoring and Diagnostics Tools - Health Center][1] client.
+
+See https://www.ibm.com/developerworks/java/jdk/tools/healthcenter/ for more details.
+
+Swift Application Metrics provides the following built-in data collection sources:
+
+ Source             | Description
+:-------------------|:-------------------------------------------
+ Environment        | Machine and runtime environment information
+ CPU                | Process and system CPU
+ Memory             | Process and system memory usage
+
+
+## Getting Started
+### Prerequisites
+
+The Swift Application Metrics agent supports the following runtime environments:
+
+* **Swift v3 GA** on:
+  * 64-bit runtime on Linux (Ubuntu 14.04, 15.10)
+  * 64-bit runtime on macOS (x64)
+
+<a name="install"></a>
+### Installation
+Swift Application Metrics can be installed by adding a dependency into your Package.swift file:
+
+```swift
+dependencies: [
+   .Package(url: "https://github.com/IBM-Swift/SwiftMetrics.git", versions: Version(0,0,1)..<Version(2,0,0)),
+]
+```
+
+Swift Package manager will automatically clone the code required and build it during compilation of your program using 
+`swift build`. *For macOS additional parameters are currently required*, so you must build your program using the following:
+`swift build -Xlinker -lc++`
+
+<a name="config"></a>
+### Configuring Swift Application Metrics
+Swift Application Metrics comes with a configuration file inside the [Packages directory](#install) (`.../Packages/omr-agentcore-<version>/properties/healthcenter.properties`). This is used to configure connection options, logging and data source options. 
+
+Swift Application Metrics will attempt to load `healthcenter.properties` from one of the following locations (in order):
+
+1. the current working directory
+2. the Packages directory
+
+The default configuration has minimal logging enabled, will attempt to send data to a local MQTT server on the default port.
+
+Many of the options provide configuration of the Health Center core agent library and are documented in the Health Center documentation: [Health Center configuration properties](https://www-01.ibm.com/support/knowledgecenter/SS3KLZ/com.ibm.java.diagnostics.healthcenter.doc/topics/configproperties.html).
+
+## Running Swift Application Metrics
+<a name="run-local"></a>
+### Modifying your application 
+
+To load `SwiftMetrics` and get the monitoring API object, add the following to the start-up code for your application:
+```swift
+import SwiftMetrics
+
+let sm = try SwiftMetrics()
+let monitoring = sm.monitor()
+```
+SwiftMetrics() returns the Swift Application Metrics Agent - this runs parallel to your code and receives and emits data about your application to any connected clients e.g. A Health Center Eclipse IDE Client connected over MQTT. The `sm.monitor()` call returns a Swift Application Metrics Local Client, connected to the Agent `sm` over a local connection.
+
+You can then use the monitoring object to register callbacks and request information about the application:
+```swift
+monitoring.on({ (_: InitData) in
+   let env = monitoring.getEnvironmentData();
+   for (key, value) in env {
+      print("\(key): \(value)\n")
+   }
+})
+
+func processCPU(cpu: CPUData) {
+   print("\nThis is a custom CPU event response.\n cpu.timeOfSample = \(cpu.timeOfSample),\n cpu.percentUsedByApplication = \(cpu.percentUsedByApplication),\n cpu.percentUsedBySystem = \(cpu.percentUsedBySystem).\n")
+}
+
+monitoring.on(processCPU)
+```
+
+In order to monitor your own custom data, you need to implement a struct that implements the base SwiftMetrics data protocol, SMData. This has no required fields so you can put in just the data you're interested in.
+```swift
+private struct SnoozeData: SMData {
+   let cycleCount: Int
+}
+
+private func snoozeMessage(data: SnoozeData) {
+   print("\nAlarm has been ignored for \(data.cycleCount) seconds!\n")
+}
+
+sm.emitData(SnoozeData(cycleCount: 40))
+
+//prints "Alarm has been ignored for 40 seconds!"
+```
+
+## Health Center Eclipse IDE client
+### Connecting to the client
+Connecting to the Health Center client requires the additional installation of a MQTT broker. The Swift Application Metrics agent sends data to the MQTT broker specified in the `healthcenter.properties` file. Installation and configuration documentation for the Health Center client is available from the [Health Center documentation in IBM Knowledge Center][2].
+
+Note that both the API and the Health Center client can be used at the same time and will receive the same data. Use of the API requires application modification (see *[Modifying your application](#run-local)*).
+
+Further information regarding the use of the Health Center client with Swift Application Metrics can be found on the [SwiftMetrics wiki][3]: [Using Swift Application Metrics with the Health Center client](https://github.com/IBM-Swift/SwiftMetrics/wiki/Using-Swift-Application-Metrics-with-the-Health-Center-client).
+
+<a name="api-doc"></a>
+## API Documentation
+
+### SwiftMetrics.start()
+Starts the Swift Application Metrics Agent. If the agent is already running this function does nothing.
+
+### SwiftMetrics.stop()
+Stops the Swift Application Metrics Agent. If the agent is not running this function does nothing.
+
+### SwiftMetrics.setPluginSearch(toDirectory: URL)
+Sets the directory that Swift Application Metrics will look in for data source / connector plugins.
+
+### SwiftMetrics.monitor() -> SwiftMonitor
+Creates a Swift Application Metrics Local Client instance, connected to the Swift Application Metrics Agent specified by 'SwiftMetrics'. This can subsequently be used to get environment data and subscribe to data generated by the Agent.. This function will start the Swift Application Metrics Agent if it is not already running.
+
+### SwiftMetrics.emitData<T: SMData( _: T)
+Allows you to emit custom Data specifying the type of Data as a string. Data to pass into the event must implement the SMData protocol.
+
+### SwiftMonitor.getEnvironmentData() -> [ String : String ]
+Requests a Dictionary object containing all of the available environment information for the running application. If called before the 'initialized' event has been emitted, this will contain either incomplete data or no data.
+
+### SwiftMonitor.on<T: SMData>((T) -> ())
+If you supply a closure that takes either a *[pre-supplied API struct](#api-structs)* or your own custom struct that implements the SMData protocol,  and returns nothing, then that closure will run when the data in question is emitted.
+
+
+<a name="api-structs"></a>
+## API Data Structures
+
+All of the following structures implement the SMData protocol to identify them as available to be used by SwiftMetrics.
+```swift
+public protocol SMData {
+}
+```
+
+### CPU data structure
+Emitted when a CPU monitoring sample is taken.
+* `public struct CPUData: SMData` 
+    * `timeOfSample` (Int) the system time in milliseconds since epoch when the sample was taken.
+    * `percentUsedByApplication` (Float) the percentage of CPU used by the Swift application itself. This is a value between 0.0 and 1.0.
+    * `percentUsedBySystem` (Float) the percentage of CPU used by the system as a whole. This is a value between 0.0 and 1.0.
+
+### Memory data structure
+Emitted when a memory monitoring sample is taken.
+* `public struct MemData: SMData` 
+    * `timeOfSample` (Int) the system time in milliseconds since epoch when the sample was taken.
+    * `totalRAMOnSystem` (Int) the total amount of RAM available on the system in bytes.
+    * `totalRAMUsed` (Int) the total amount of RAM in use on the system in bytes.
+    * `totalRAMFree` (Int) the total amount of free RAM available on the system in bytes.
+    * `applicationAddressSpaceSize` (Int) the memory address space used by the Swift application in bytes.
+    * `applicationPrivateSize` (Int) the amount of memory used by the Swift application that cannot be shared with other processes, in bytes.
+    * `applicationRAMUsed` (Int) the amount of RAM used by the Swift application in bytes.
+
+### Initialized data structure
+Emitted when all expected environment samples have been received, signalling a complete set of environment variables is available for SwiftMonitor.getEnvironmentData().
+* `public struct InitData: SMData`
+    * `data` ([String: String] Dictionary) of environment variable name:value pairs. The contents vary depending on system.
+
+### Environment data structure
+Emitted when an environment sample is taken. The Dictionary obtained with this data may not represent the complete set of environment variables.
+* `public struct EnvData: SMData`
+    * `data` ([String: String] Dictionary) of environment variable name:value pairs. The contents vary depending on system.
+
+##Samples
+
+There are two samples available:
+* `commonSample` demonstrates how to get data from the common data types, using the API.
+* `emitSample` demonstrates the use of Custom Data emission and collection.
 
-Swift Application Metrics instruments the Swift runtime for performance monitoring, providing the monitoring data via an API. 
-Additionally the data can be visualized in an Eclipse IDE using the [IBM Monitoring and Diagnostics Tools - Health Center][1] client.
+To use either, navigate to their directory and issue `swift build` (on macOS, `swift build -Xlinker -lc++`)
 
-See https://www.ibm.com/developerworks/java/jdk/tools/healthcenter/ for more details.
-
-Swift Application Metrics provides the following built-in data collection sources:
-
- Source             | Description
-:-------------------|:-------------------------------------------
- Environment        | Machine and runtime environment information
- CPU                | Process and system CPU
- Memory             | Process and system memory usage
-
-
-## Getting Started
-### Prerequisites
-
-The Swift Application Metrics agent supports the following runtime environments:
-
-* **Swift v3 GA** on:
-  * 64-bit runtime on Linux (Ubuntu 14.04, 15.10)
-  * 64-bit runtime on macOS (x64)
-
-<a name="install"></a>
-### Installation
-Swift Application Metrics can be installed by adding a dependency into your Package.swift file:
-
-```swift
-dependencies: [
-   .Package(url: "https://github.com/IBM-Swift/SwiftMetrics.git", versions: Version(0,0,1)..<Version(2,0,0)),
-]
-```
-
-Swift Package manager will automatically clone the code required and build it during compilation of your program using 
-`swift build`. *For macOS additional parameters are currently required*, so you must build your program using the following:
-`swift build -Xlinker -lc++`
-
-<a name="config"></a>
-### Configuring Swift Application Metrics
-Swift Application Metrics comes with a configuration file inside the [Packages directory](#install) (`.../Packages/omr-agentcore-<version>/properties/healthcenter.properties`). This is used to configure connection options, logging and data source options. 
-
-Swift Application Metrics will attempt to load `healthcenter.properties` from one of the following locations (in order):
-
-1. the current working directory
-2. the Packages directory
-
-The default configuration has minimal logging enabled, will attempt to send data to a local MQTT server on the default port.
-
-Many of the options provide configuration of the Health Center core agent library and are documented in the Health Center documentation: [Health Center configuration properties](https://www-01.ibm.com/support/knowledgecenter/SS3KLZ/com.ibm.java.diagnostics.healthcenter.doc/topics/configproperties.html).
-
-## Running Swift Application Metrics
-<a name="run-local"></a>
-### Modifying your application 
-
-To load `SwiftMetrics` and get the monitoring API object, add the following to the start-up code for your application:
-```swift
-import SwiftMetrics
-
-let sm = try SwiftMetrics()
-let monitoring = sm.monitor()
-```
-SwiftMetrics() returns the Swift Application Metrics Agent - this runs parallel to your code and receives and emits data about your application to any connected clients e.g. A Health Center Eclipse IDE Client connected over MQTT. The `sm.monitor()` call returns a Swift Application Metrics Local Client, connected to the Agent `sm` over a local connection.
-
-You can then use the monitoring object to register callbacks and request information about the application:
-```swift
-monitoring.on({ (_: InitData) in
-   let env = monitoring.getEnvironmentData();
-   for (key, value) in env {
-      print("\(key): \(value)\n")
-   }
-})
-
-func processCPU(cpu: CPUData) {
-   print("\nThis is a custom CPU event response.\n cpu.timeOfSample = \(cpu.timeOfSample),\n cpu.percentUsedByApplication = \(cpu.percentUsedByApplication),\n cpu.percentUsedBySystem = \(cpu.percentUsedBySystem).\n")
-}
-
-monitoring.on(processCPU)
-```
-
-In order to monitor your own custom data, you need to implement a struct that implements the base SwiftMetrics data protocol, SMData. This has no required fields so you can put in just the data you're interested in.
-```swift
-private struct SnoozeData: SMData {
-   let cycleCount: Int
-}
-
-private func snoozeMessage(data: SnoozeData) {
-   print("\nAlarm has been ignored for \(data.cycleCount) seconds!\n")
-}
-
-sm.emitData(SnoozeData(cycleCount: 40))
-
-//prints "Alarm has been ignored for 40 seconds!"
-```
-
-## Health Center Eclipse IDE client
-### Connecting to the client
-Connecting to the Health Center client requires the additional installation of a MQTT broker. The Swift Application Metrics agent sends data to the MQTT broker specified in the `healthcenter.properties` file. Installation and configuration documentation for the Health Center client is available from the [Health Center documentation in IBM Knowledge Center][2].
-
-Note that both the API and the Health Center client can be used at the same time and will receive the same data. Use of the API requires application modification (see *[Modifying your application](#run-local)*).
-
-Further information regarding the use of the Health Center client with Swift Application Metrics can be found on the [SwiftMetrics wiki][3]: [Using Swift Application Metrics with the Health Center client](https://github.com/IBM-Swift/SwiftMetrics/wiki/Using-Swift-Application-Metrics-with-the-Health-Center-client).
-
-<a name="api-doc"></a>
-## API Documentation
-
-### SwiftMetrics.start()
-Starts the Swift Application Metrics Agent. If the agent is already running this function does nothing.
-
-### SwiftMetrics.stop()
-Stops the Swift Application Metrics Agent. If the agent is not running this function does nothing.
-
-### SwiftMetrics.setPluginSearch(toDirectory: URL)
-Sets the directory that Swift Application Metrics will look in for data source / connector plugins.
-
-### SwiftMetrics.monitor() -> SwiftMonitor
-Creates a Swift Application Metrics Local Client instance, connected to the Swift Application Metrics Agent specified by 'SwiftMetrics'. This can subsequently be used to get environment data and subscribe to data generated by the Agent.. This function will start the Swift Application Metrics Agent if it is not already running.
-
-### SwiftMetrics.emitData<T: SMData( _: T)
-Allows you to emit custom Data specifying the type of Data as a string. Data to pass into the event must implement the SMData protocol.
-
-### SwiftMonitor.getEnvironmentData() -> [ String : String ]
-Requests a Dictionary object containing all of the available environment information for the running application. If called before the 'initialized' event has been emitted, this will contain either incomplete data or no data.
-
-### SwiftMonitor.on<T: SMData>((T) -> ())
-If you supply a closure that takes either a *[pre-supplied API struct](#api-structs)* or your own custom struct that implements the SMData protocol,  and returns nothing, then that closure will run when the data in question is emitted.
-
-
-<a name="api-structs"></a>
-## API Data Structures
-
-All of the following structures implement the SMData protocol to identify them as available to be used by SwiftMetrics.
-```swift
-public protocol SMData {
-}
-```
-
-### CPU data structure
-Emitted when a CPU monitoring sample is taken.
-* `public struct CPUData: SMData` 
-    * `timeOfSample` (Int) the system time in milliseconds since epoch when the sample was taken.
-    * `percentUsedByApplication` (Float) the percentage of CPU used by the Swift application itself. This is a value between 0.0 and 1.0.
-    * `percentUsedBySystem` (Float) the percentage of CPU used by the system as a whole. This is a value between 0.0 and 1.0.
-
-### Memory data structure
-Emitted when a memory monitoring sample is taken.
-* `public struct MemData: SMData` 
-    * `timeOfSample` (Int) the system time in milliseconds since epoch when the sample was taken.
-    * `totalRAMOnSystem` (Int) the total amount of RAM available on the system in bytes.
-    * `totalRAMUsed` (Int) the total amount of RAM in use on the system in bytes.
-    * `totalRAMFree` (Int) the total amount of free RAM available on the system in bytes.
-    * `applicationAddressSpaceSize` (Int) the memory address space used by the Swift application in bytes.
-    * `applicationPrivateSize` (Int) the amount of memory used by the Swift application that cannot be shared with other processes, in bytes.
-    * `applicationRAMUsed` (Int) the amount of RAM used by the Swift application in bytes.
-
-### Initialized data structure
-Emitted when all expected environment samples have been received, signalling a complete set of environment variables is available for SwiftMonitor.getEnvironmentData().
-* `public struct InitData: SMData`
-    * `data` ([String: String] Dictionary) of environment variable name:value pairs. The contents vary depending on system.
-
-### Environment data structure
-Emitted when an environment sample is taken. The Dictionary obtained with this data may not represent the complete set of environment variables.
-* `public struct EnvData: SMData`
-    * `data` ([String: String] Dictionary) of environment variable name:value pairs. The contents vary depending on system.
-
-##Samples
-
-There are two samples available:
-* `commonSample` demonstrates how to get data from the common data types, using the API.
-* `emitSample` demonstrates the use of Custom Data emission and collection.
-
-<<<<<<< HEAD
-To use either, navigate to their directory and issue `swift build` (on Mac OS X, `swift build -Xlinker -lc++`)
-=======
-To use either, navigate to their directory and issue `swift build` (on macOS, `swift build -Xlinker -lc++`
->>>>>>> c08ba3cb
-
-## Troubleshooting
-Find below some possible problem scenarios and corresponding diagnostic steps. Updates to troubleshooting information will be made available on the [SwiftMetrics wiki][3]: [Troubleshooting](https://github.com/IBM-Swift/SwiftMetrics/wiki/Troubleshooting). If these resources do not help you resolve the issue, you can open an issue on the Swift Application Metrics [issue tracker][5].
-
-### Checking Swift Application Metrics has started
-By default, a message similar to the following will be written to console output when Swift Application Metrics starts:
-
-`[Fri Aug 21 09:36:58 2015] com.ibm.diagnostics.healthcenter.loader INFO: Swift Application Metrics 1.0.1-201508210934 (Agent Core 3.0.5.201508210934)`
-
-### Error "Failed to open library .../libagentcore.so: /usr/lib64/libstdc++.so.6: version `GLIBCXX_3.4.15' not found"
-This error indicates there was a problem while loading the native part of the module or one of its dependent libraries. `libagentcore.so` depends on a particular (minimum) version of the C runtime library and if it cannot be found this error is the result.
-
-Check:
-
-* Your system has the required version of `libstdc++` installed. You may need to install or update a package in your package manager. If your OS does not supply a package at this version, you may have to install standalone software - consult the documentation or support forums for your OS.
-* If you have an appropriate version of `libstdc++`installed, ensure it is on the system library path, or use a method (such as setting `LD_LIBRARY_PATH` environment variable on Linux) to add the library to the search path.
-
-## Source code
-The source code for Swift Application Metrics is available in the [Swiftmetrics project][6]. Information on working with the source code -- installing from source, developing, contributing -- is available on the [SwiftMetrics wiki][3].
-
-## License
-This project is released under an Apache 2.0 open source license.  
-
-## Versioning scheme
-This project uses a semver-parsable X.0.Z version number for releases, where X is incremented for breaking changes to the public API described in this document and Z is incremented for bug fixes **and** for non-breaking changes to the public API that provide new function.
-
-### Development versions
-Non-release versions of this project (for example on github.com/IBM-Swift/SwiftMetrics) will use semver-parsable X.0.Z-dev.B version numbers, where X.0.Z is the last release with Z incremented and B is an integer. For further information on the development process go to the  [SwiftMetrics wiki][3]: [Developing](https://github.com/IBM-Swift/SwiftMetrics/wiki/Developing).
-
-## Version
-0.0.8
-
-## Release History
-`0.0.8` - Initial development release.
-
-[1]: https://marketplace.eclipse.org/content/ibm-monitoring-and-diagnostic-tools-health-center
-[2]: http://www.ibm.com/support/knowledgecenter/SS3KLZ/com.ibm.java.diagnostics.healthcenter.doc/topics/connecting.html
-[3]: https://github.com/IBM-Swift/SwiftMetrics/wiki
-[4]: https://docs.npmjs.com/files/folders
-[5]: https://github.com/IBM-Swift/SwiftMetrics/issues
-[6]: https://github.com/IBM-Swift/SwiftMetrics
+
+## Troubleshooting
+Find below some possible problem scenarios and corresponding diagnostic steps. Updates to troubleshooting information will be made available on the [SwiftMetrics wiki][3]: [Troubleshooting](https://github.com/IBM-Swift/SwiftMetrics/wiki/Troubleshooting). If these resources do not help you resolve the issue, you can open an issue on the Swift Application Metrics [issue tracker][5].
+
+### Checking Swift Application Metrics has started
+By default, a message similar to the following will be written to console output when Swift Application Metrics starts:
+
+`[Fri Aug 21 09:36:58 2015] com.ibm.diagnostics.healthcenter.loader INFO: Swift Application Metrics 1.0.1-201508210934 (Agent Core 3.0.5.201508210934)`
+
+### Error "Failed to open library .../libagentcore.so: /usr/lib64/libstdc++.so.6: version `GLIBCXX_3.4.15' not found"
+This error indicates there was a problem while loading the native part of the module or one of its dependent libraries. `libagentcore.so` depends on a particular (minimum) version of the C runtime library and if it cannot be found this error is the result.
+
+Check:
+
+* Your system has the required version of `libstdc++` installed. You may need to install or update a package in your package manager. If your OS does not supply a package at this version, you may have to install standalone software - consult the documentation or support forums for your OS.
+* If you have an appropriate version of `libstdc++`installed, ensure it is on the system library path, or use a method (such as setting `LD_LIBRARY_PATH` environment variable on Linux) to add the library to the search path.
+
+## Source code
+The source code for Swift Application Metrics is available in the [Swiftmetrics project][6]. Information on working with the source code -- installing from source, developing, contributing -- is available on the [SwiftMetrics wiki][3].
+
+## License
+This project is released under an Apache 2.0 open source license.  
+
+## Versioning scheme
+This project uses a semver-parsable X.0.Z version number for releases, where X is incremented for breaking changes to the public API described in this document and Z is incremented for bug fixes **and** for non-breaking changes to the public API that provide new function.
+
+### Development versions
+Non-release versions of this project (for example on github.com/IBM-Swift/SwiftMetrics) will use semver-parsable X.0.Z-dev.B version numbers, where X.0.Z is the last release with Z incremented and B is an integer. For further information on the development process go to the  [SwiftMetrics wiki][3]: [Developing](https://github.com/IBM-Swift/SwiftMetrics/wiki/Developing).
+
+## Version
+0.0.8
+
+## Release History
+`0.0.8` - Initial development release.
+
+[1]: https://marketplace.eclipse.org/content/ibm-monitoring-and-diagnostic-tools-health-center
+[2]: http://www.ibm.com/support/knowledgecenter/SS3KLZ/com.ibm.java.diagnostics.healthcenter.doc/topics/connecting.html
+[3]: https://github.com/IBM-Swift/SwiftMetrics/wiki
+[4]: https://docs.npmjs.com/files/folders
+[5]: https://github.com/IBM-Swift/SwiftMetrics/issues
+[6]: https://github.com/IBM-Swift/SwiftMetrics